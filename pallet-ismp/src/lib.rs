--- conflicted
+++ resolved
@@ -18,11 +18,6 @@
 // Ensure we're `no_std` when compiling for Wasm.
 #![cfg_attr(not(feature = "std"), no_std)]
 #![deny(missing_docs)]
-<<<<<<< HEAD
-=======
-
-//! Implementation of ISMP for substrate runtimes
->>>>>>> 8463d510
 
 extern crate alloc;
 
@@ -120,12 +115,8 @@
         type TimeProvider: UnixTime;
 
         /// Configurable router that dispatches calls to modules
-<<<<<<< HEAD
-        type IsmpRouter: ISMPRouter + Default;
-
-=======
         type IsmpRouter: IsmpRouter + Default;
->>>>>>> 8463d510
+
         /// Provides concrete implementations of consensus clients
         type ConsensusClientProvider: ConsensusClientProvider;
 
@@ -161,53 +152,33 @@
     pub type Nodes<T: Config> =
         StorageMap<_, Identity, NodeIndex, <T as frame_system::Config>::Hash, OptionQuery>;
 
-<<<<<<< HEAD
     /// Holds a map of state machine heights to their verified state commitments
-=======
-    /// Map of state machine ids to state commitments
->>>>>>> 8463d510
     #[pallet::storage]
     #[pallet::getter(fn state_commitments)]
     pub type StateCommitments<T: Config> =
         StorageMap<_, Blake2_128Concat, StateMachineHeight, StateCommitment, OptionQuery>;
 
-<<<<<<< HEAD
     /// Holds a map of consensus clients to their consensus state.
-=======
-    /// Consensus states for all consensus clients
->>>>>>> 8463d510
     #[pallet::storage]
     #[pallet::getter(fn consensus_states)]
     pub type ConsensusStates<T: Config> =
         StorageMap<_, Twox64Concat, ConsensusClientId, Vec<u8>, OptionQuery>;
 
-<<<<<<< HEAD
     /// Holds a map of state machines to the height at which they've been frozen due to byzantine
     /// behaviour
-=======
-    /// Frozen height for state machines
->>>>>>> 8463d510
     #[pallet::storage]
     #[pallet::getter(fn frozen_heights)]
     pub type FrozenHeights<T: Config> =
         StorageMap<_, Blake2_128Concat, StateMachineId, u64, OptionQuery>;
 
-<<<<<<< HEAD
     /// The latest verified height for a state machine
-=======
-    /// Latest height for state machines
->>>>>>> 8463d510
     #[pallet::storage]
     #[pallet::getter(fn latest_state_height)]
     pub type LatestStateMachineHeight<T: Config> =
         StorageMap<_, Blake2_128Concat, StateMachineId, u64, OptionQuery>;
 
-<<<<<<< HEAD
     /// Holds the timestamp at which a consensus client was recently updated.
     /// Used in ensuring that the configured challenge period elapses.
-=======
-    /// Timestamp for when a consensus client was updated in seconds
->>>>>>> 8463d510
     #[pallet::storage]
     #[pallet::getter(fn consensus_update_time)]
     pub type ConsensusClientUpdateTime<T: Config> =
@@ -371,11 +342,7 @@
     pub enum Error<T> {
         /// Invalid ISMP message
         InvalidMessage,
-<<<<<<< HEAD
         /// Encountered an error while creating the consensus client.
-=======
-        /// Error creating a consensus client
->>>>>>> 8463d510
         ConsensusClientCreationFailed,
     }
 }
@@ -470,41 +437,6 @@
     pub fn mmr_leaf_count() -> LeafIndex {
         Self::number_of_leaves()
     }
-<<<<<<< HEAD
-
-=======
-}
-
-impl<T: Config> Pallet<T> {
-    /// Get a node from runtime storage
-    fn get_node(pos: NodeIndex) -> Option<DataOrHash<T>> {
-        Nodes::<T>::get(pos).map(DataOrHash::Hash)
-    }
-
-    /// Remove a node from storage
-    fn remove_node(pos: NodeIndex) {
-        Nodes::<T>::remove(pos);
-    }
-
-    /// Insert a node into storage
-    fn insert_node(pos: NodeIndex, node: <T as frame_system::Config>::Hash) {
-        Nodes::<T>::insert(pos, node)
-    }
-
-    /// Returns the number of leaves in the mmr
-    fn get_num_leaves() -> LeafIndex {
-        NumberOfLeaves::<T>::get()
-    }
-
-    /// Set the number of leaves in the mmr
-    fn set_num_leaves(num_leaves: LeafIndex) {
-        NumberOfLeaves::<T>::put(num_leaves)
-    }
-
-    /// Returns the offchain key for an index
-    fn offchain_key(pos: NodeIndex) -> Vec<u8> {
-        (T::INDEXING_PREFIX, "leaves", pos).encode()
-    }
 }
 
 /// Digest log for mmr root hash
@@ -519,7 +451,6 @@
     <T as frame_system::Config>::Hash: From<H256>,
 {
     /// Returns the offchain key for a request leaf index
->>>>>>> 8463d510
     pub fn request_leaf_index_offchain_key(
         source_chain: StateMachine,
         dest_chain: StateMachine,
@@ -660,44 +591,41 @@
 }
 
 impl<T: Config> Pallet<T> {
-<<<<<<< HEAD
+    /// Get a node from runtime storage
     fn get_node(pos: NodeIndex) -> Option<DataOrHash<T>> {
         Nodes::<T>::get(pos).map(DataOrHash::Hash)
     }
 
+    /// Remove a node from storage
     fn remove_node(pos: NodeIndex) {
         Nodes::<T>::remove(pos);
     }
 
+    /// Insert a node into storage
     fn insert_node(pos: NodeIndex, node: <T as frame_system::Config>::Hash) {
         Nodes::<T>::insert(pos, node)
     }
 
+    /// Returns the number of leaves in the mmr
     fn get_num_leaves() -> LeafIndex {
         NumberOfLeaves::<T>::get()
     }
 
+    /// Set the number of leaves in the mmr
     fn set_num_leaves(num_leaves: LeafIndex) {
         NumberOfLeaves::<T>::put(num_leaves)
     }
 
+    /// Returns the offchain key for an index
     fn offchain_key(pos: NodeIndex) -> Vec<u8> {
         (T::INDEXING_PREFIX, "leaves", pos).encode()
     }
 
-=======
-    /// Returns the next available nonce
->>>>>>> 8463d510
     fn next_nonce() -> u64 {
         let nonce = Nonce::<T>::get();
         Nonce::<T>::put(nonce + 1);
         nonce
     }
-}
-
-#[derive(RuntimeDebug, Encode, Decode)]
-pub struct RequestResponseLog<T: Config> {
-    mmr_root_hash: <T as frame_system::Config>::Hash,
 }
 
 impl<T: Config> IsmpDispatch for Pallet<T> {
